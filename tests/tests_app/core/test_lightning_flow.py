--- conflicted
+++ resolved
@@ -4,17 +4,18 @@
 from copy import deepcopy
 from dataclasses import dataclass
 from time import time
-from typing import Optional
+from typing import List, Optional
 from unittest.mock import ANY
 
 import pytest
 from deepdiff import DeepDiff, Delta
-from sqlmodel import Field
+from sqlalchemy import column
 
 from lightning_app import LightningApp
+from lightning_app.components.database import Database, DatabaseClient
+from lightning_app.components.database.model import LightningField, LightningSQLModel
 from lightning_app.core.flow import LightningFlow
 from lightning_app.core.work import LightningWork
-from lightning_app.db import LightningSpec
 from lightning_app.runners import MultiProcessRuntime, SingleProcessRuntime
 from lightning_app.storage import Path
 from lightning_app.storage.path import storage_root_dir
@@ -679,19 +680,40 @@
     Flow().run()
 
 
-<<<<<<< HEAD
-class CounterDB(LightningSpec, table=True):
-    id: Optional[int] = Field(default=None, primary_key=True)
-    counter: int = 0
+from sqlalchemy import Column
+
+from lightning_app.components.database.utilities import pydantic_column_type
+
+
+class Secrets(LightningSQLModel):
+    name: str = LightningField(id=0)
+    value: int = LightningField(id=1, default=None)
+
+
+class CounterDB(LightningSQLModel, table=True):
+    id: Optional[int] = LightningField(id=0, primary_key=True)
+    counter: int = LightningField(id=1, default=0)
+    secrets: List[Secrets] = LightningField(id=2, default=0, sa_column=Column(pydantic_column_type(List[Secrets])))
 
 
 class FlowDB(LightningFlow):
     def __init__(self):
         super().__init__()
-        self.counter = CounterDB()
-        self.counter.reload()
+
+        self.db = Database(models=[CounterDB])
+        self._client = None
+        self.counter = self.db.track(CounterDB())
+        breakpoint()
 
     def run(self):
+        self.db.run()
+
+        if not self.db.alive():
+            return
+
+        elif self._client is None:
+            self._client = DatabaseClient(self.db.url)
+
         if self.counter.counter >= 1000:
             self._exit()
 
@@ -701,9 +723,10 @@
 
 def test_lightning_flow_sql_model():
 
-    app = LightningApp(FlowDB(), database="sqlite")
+    app = LightningApp(FlowDB())
     MultiProcessRuntime(app, start_server=False).dispatch()
-=======
+
+
 class WorkReload(LightningWork):
     def __init__(self):
         super().__init__(cache_calls=False)
@@ -807,5 +830,4 @@
     state = _state_dict(flow)
     flow = RootFlowReload2()
     with pytest.raises(ValueError, match="The component flow_2 wasn't instantiated for the component root"):
-        _load_state_dict(flow, state)
->>>>>>> 46639c69
+        _load_state_dict(flow, state)