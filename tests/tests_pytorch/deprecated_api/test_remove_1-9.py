--- conflicted
+++ resolved
@@ -148,32 +148,14 @@
         trainer.reset_train_val_dataloaders()
 
 
-<<<<<<< HEAD
-def test_lightning_cli_registries_register():
-    with pytest.deprecated_call(match=_deprecate_registry_message):
-=======
 def test_lightningCLI_registries_register():
     with pytest.deprecated_call(match=old_cli._deprecate_registry_message):
->>>>>>> 6b0d41cb
 
         @old_cli.CALLBACK_REGISTRY
         class CustomCallback(SaveConfigCallback):
             pass
 
 
-<<<<<<< HEAD
-def test_lightning_cli_registries_register_automatically():
-    with pytest.deprecated_call(match=_deprecate_auto_registry_message):
-        with mock.patch("sys.argv", ["any.py"]):
-            LightningCLI(BoringModel, run=False, auto_registry=True)
-
-
-def test_auto_select_gpus():
-    with pytest.deprecated_call(
-        match="The Trainer argument `auto_select_gpus` has been deprecated in v1.7 and will be removed in v1.9"
-    ):
-        Trainer(auto_select_gpus=False)
-=======
 def test_lightningCLI_registries_register_automatically():
     with pytest.deprecated_call(match=old_cli._deprecate_auto_registry_message):
         with mock.patch("sys.argv", ["any.py"]):
@@ -255,4 +237,10 @@
         with meta.init_meta_context():
             pass
     pytest.deprecated_call(meta.is_on_meta_device, LightningModule(), match="is_on_meta_device.*removed in v1.9")
->>>>>>> 6b0d41cb
+
+
+def test_auto_select_gpus():
+    with pytest.deprecated_call(
+        match="The Trainer argument `auto_select_gpus` has been deprecated in v1.7 and will be removed in v1.9"
+    ):
+        Trainer(auto_select_gpus=False)