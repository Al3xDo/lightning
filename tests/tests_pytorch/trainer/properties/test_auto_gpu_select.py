--- conflicted
+++ resolved
@@ -30,30 +30,19 @@
     assert expected_gpu_idxs == pick_multiple_gpus(nb)
 
 
-<<<<<<< HEAD
-@mock.patch("torch.cuda.device_count", return_value=1)
-def test_pick_multiple_gpus_more_than_available(*_):
+def test_pick_multiple_gpus_more_than_available(cuda_count_1):
     with pytest.raises(ValueError, match="You requested 3 GPUs but your machine only has 1 GPUs"):
-=======
-def test_pick_multiple_gpus_more_than_available(cuda_count_1):
-    with pytest.raises(MisconfigurationException, match="You requested 3 GPUs but your machine only has 1 GPUs"):
->>>>>>> 6b0d41cb
         pick_multiple_gpus(3)
 
 
 @RunIf(mps=False)
 @mock.patch("pytorch_lightning.trainer.connectors.accelerator_connector.pick_multiple_gpus", return_value=[1])
-<<<<<<< HEAD
-def test_auto_select_gpus(*_):
+def test_auto_select_gpus(_, cuda_count_2):
     trainer = Trainer(accelerator="gpu", devices=1)
     assert trainer.num_devices == 1
     assert trainer.device_ids == [1]
 
     trainer = Trainer(accelerator="gpu", devices=-1)
-=======
-def test_auto_select_gpus(_, cuda_count_2):
-    trainer = Trainer(auto_select_gpus=True, accelerator="gpu", devices=1)
->>>>>>> 6b0d41cb
     assert trainer.num_devices == 1
     assert trainer.device_ids == [1]
 
